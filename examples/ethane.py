import parmed as pmd
from foyer import Forcefield
from foyer.tests.utils import get_fn

<<<<<<< HEAD
if __name__ == '__main__':
    mol2_path = get_fn('ethane.mol2')
    untyped_ethane = pmd.load_file(mol2_path, structure=True)
    oplsaa = Forcefield(name='oplsaa')
    ethane = oplsaa.apply(untyped_ethane)

    print("Atoms:")
    for atom in ethane.atoms:
        print('Atom {} is typed as {}'.format(atom, atom.type))

    print("Bonds:")
    for bond in ethane.bonds:
        print('{} '.format(bond))

    print("Angles:")
    for angle in ethane.angles:
        print('{} '.format(angle))

    print("Dihedrals:")
    for dihedral in ethane.dihedrals:
        print('{} '.format(dihedral))

    # Save to GROMACS
    ethane.save('ethane.gro')
    ethane.save('ethane.top')

    # Within the `Forcefield.apply` method, an intermediate OpenMM system is
    # created. If you wish to use OpenMM, e.g. for use of potential forms not
    # yet supported by ParmEd, you can simply stop the conversion process
    # after the OpenMM System creation by directly invoking the internal
    # method calls:
    from foyer.forcefield import generate_topology
    omm_topology, positions = generate_topology(untyped_ethane)
    omm_system = oplsaa.createSystem(topology=omm_topology)
=======

mol2_path = get_fn('ethane.mol2')
untyped_ethane = pmd.load_file(mol2_path, structure=True)
oplsaa = Forcefield(name='oplsaa')
ethane = oplsaa.apply(untyped_ethane, output_refs=True)

print("Atoms:")
for atom in ethane.atoms:
    print('Atom {} is typed as {}'.format(atom, atom.type))

print("Bonds:")
for bond in ethane.bonds:
    print('{} '.format(bond))

print("Angles:")
for angle in ethane.angles:
    print('{} '.format(angle))

print("Dihedrals:")
for dihedral in ethane.dihedrals:
    print('{} '.format(dihedral))

# Save to GROMACS
ethane.save('ethane.gro')
ethane.save('ethane.top')


# Within the `Forcefield.apply` method, an intermediate OpenMM system is
# created. If you wish to use OpenMM, e.g. for use of potential forms not
# yet supported by ParmEd, you can simply stop the conversion process
# after the OpenMM System creation by directly invoking the internal
# method calls:
from foyer.forcefield import generate_topology
omm_topology = generate_topology(untyped_ethane)
omm_system = oplsaa.createSystem(topology=omm_topology)
>>>>>>> 57e3acc2

<|MERGE_RESOLUTION|>--- conflicted
+++ resolved
@@ -2,7 +2,6 @@
 from foyer import Forcefield
 from foyer.tests.utils import get_fn
 
-<<<<<<< HEAD
 if __name__ == '__main__':
     mol2_path = get_fn('ethane.mol2')
     untyped_ethane = pmd.load_file(mol2_path, structure=True)
@@ -36,42 +35,4 @@
     # method calls:
     from foyer.forcefield import generate_topology
     omm_topology, positions = generate_topology(untyped_ethane)
-    omm_system = oplsaa.createSystem(topology=omm_topology)
-=======
-
-mol2_path = get_fn('ethane.mol2')
-untyped_ethane = pmd.load_file(mol2_path, structure=True)
-oplsaa = Forcefield(name='oplsaa')
-ethane = oplsaa.apply(untyped_ethane, output_refs=True)
-
-print("Atoms:")
-for atom in ethane.atoms:
-    print('Atom {} is typed as {}'.format(atom, atom.type))
-
-print("Bonds:")
-for bond in ethane.bonds:
-    print('{} '.format(bond))
-
-print("Angles:")
-for angle in ethane.angles:
-    print('{} '.format(angle))
-
-print("Dihedrals:")
-for dihedral in ethane.dihedrals:
-    print('{} '.format(dihedral))
-
-# Save to GROMACS
-ethane.save('ethane.gro')
-ethane.save('ethane.top')
-
-
-# Within the `Forcefield.apply` method, an intermediate OpenMM system is
-# created. If you wish to use OpenMM, e.g. for use of potential forms not
-# yet supported by ParmEd, you can simply stop the conversion process
-# after the OpenMM System creation by directly invoking the internal
-# method calls:
-from foyer.forcefield import generate_topology
-omm_topology = generate_topology(untyped_ethane)
-omm_system = oplsaa.createSystem(topology=omm_topology)
->>>>>>> 57e3acc2
-
+    omm_system = oplsaa.createSystem(topology=omm_topology)