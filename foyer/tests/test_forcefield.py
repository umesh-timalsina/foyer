import glob
import os
from pkg_resources import resource_filename

import mbuild as mb
import parmed as pmd
import pytest

from foyer import Forcefield
from foyer.tests.utils import get_fn


FF_DIR = resource_filename('foyer', 'forcefields')
FORCEFIELDS = glob.glob(os.path.join(FF_DIR, '*.xml'))


def test_load_files():
    for ff_file in FORCEFIELDS:
        ff1 = Forcefield(forcefield_files=ff_file)
        assert len(ff1._atomTypes) > 0

        ff2 = Forcefield(forcefield_files=ff_file)
        assert len(ff1._atomTypes) == len(ff2._atomTypes)


def test_duplicate_type_definitions():
    with pytest.raises(ValueError):
        ff4 = Forcefield(name='oplsaa', forcefield_files=FORCEFIELDS)


def test_from_parmed():
    mol2 = pmd.load_file(get_fn('ethane.mol2'), structure=True)
    oplsaa = Forcefield(name='oplsaa')
    ethane = oplsaa.apply(mol2)

    assert sum((1 for at in ethane.atoms if at.type == 'opls_135')) == 2
    assert sum((1 for at in ethane.atoms if at.type == 'opls_140')) == 6
    assert len(ethane.bonds) == 7
    assert all(x.type for x in ethane.bonds)
    assert len(ethane.angles) == 12
    assert all(x.type for x in ethane.angles)
    assert len(ethane.rb_torsions) == 9
    assert all(x.type for x in ethane.dihedrals)

    mol2 = pmd.load_file(get_fn('ethane.mol2'), structure=True)
    mol2.box_vectors = [[2, 0, 0], [0, 2, 0], [0, 0, 2]]
    oplsaa = Forcefield(name='oplsaa')
    ethane = oplsaa.apply(mol2)

    assert ethane.box_vectors == mol2.box_vectors


def test_from_mbuild():
    mol2 = mb.load(get_fn('ethane.mol2'))
    oplsaa = Forcefield(name='oplsaa')
    ethane = oplsaa.apply(mol2)

    assert sum((1 for at in ethane.atoms if at.type == 'opls_135')) == 2
    assert sum((1 for at in ethane.atoms if at.type == 'opls_140')) == 6
    assert len(ethane.bonds) == 7
    assert all(x.type for x in ethane.bonds)
    assert len(ethane.angles) == 12
    assert all(x.type for x in ethane.angles)
    assert len(ethane.rb_torsions) == 9
    assert all(x.type for x in ethane.dihedrals)

def test_write_refs():
    mol2 = mb.load(get_fn('ethane.mol2'))
    oplsaa = Forcefield(name='oplsaa')
    ethane = oplsaa.apply(mol2, references_file='ethane.bib')
    assert os.path.isfile('ethane.bib')

def test_preserve_resname():
    untyped_ethane = pmd.load_file(get_fn('ethane.mol2'), structure=True)
    untyped_resname = untyped_ethane.residues[0].name
    oplsaa = Forcefield(name='oplsaa')
    typed_ethane = oplsaa.apply(untyped_ethane)
    typed_resname = typed_ethane.residues[0].name
    assert typed_resname == untyped_resname

<<<<<<< HEAD
def test_apply_residues():
    from mbuild.examples import Ethane
    ethane = Ethane()
    opls = Forcefield(name='oplsaa')
    typed = opls.apply(ethane, residues='CH3')
    assert len([res for res in typed.residues if res.name == 'CH3']) == 2
=======
def test_from_mbuild_customtype():
    mol2 = mb.load(get_fn('ethane_customtype.pdb'))
    customtype_ff = Forcefield(forcefield_files=get_fn('validate_customtypes.xml'))
    ethane = customtype_ff.apply(mol2)

    assert sum((1 for at in ethane.atoms if at.type == 'C3')) == 2
    assert sum((1 for at in ethane.atoms if at.type == 'Hb')) == 6
    assert len(ethane.bonds) == 7
    assert all(x.type for x in ethane.bonds)
    assert len(ethane.angles) == 12
    assert all(x.type for x in ethane.angles)
    assert len(ethane.rb_torsions) == 9
    assert all(x.type for x in ethane.dihedrals)

def test_improper_dihedral():
    untyped_benzene = pmd.load_file(get_fn('benzene.mol2'), structure=True)
    ff_improper = Forcefield(forcefield_files=get_fn('improper_dihedral.xml'))
    benzene = ff_improper.apply(untyped_benzene)
    assert len(benzene.dihedrals) == 18
    assert len([dih for dih in benzene.dihedrals if dih.improper]) == 6
    assert len([dih for dih in benzene.dihedrals if not dih.improper]) == 12
>>>>>>> 1f66b7a6
<|MERGE_RESOLUTION|>--- conflicted
+++ resolved
@@ -78,14 +78,13 @@
     typed_resname = typed_ethane.residues[0].name
     assert typed_resname == untyped_resname
 
-<<<<<<< HEAD
 def test_apply_residues():
     from mbuild.examples import Ethane
     ethane = Ethane()
     opls = Forcefield(name='oplsaa')
     typed = opls.apply(ethane, residues='CH3')
     assert len([res for res in typed.residues if res.name == 'CH3']) == 2
-=======
+
 def test_from_mbuild_customtype():
     mol2 = mb.load(get_fn('ethane_customtype.pdb'))
     customtype_ff = Forcefield(forcefield_files=get_fn('validate_customtypes.xml'))
@@ -106,5 +105,4 @@
     benzene = ff_improper.apply(untyped_benzene)
     assert len(benzene.dihedrals) == 18
     assert len([dih for dih in benzene.dihedrals if dih.improper]) == 6
-    assert len([dih for dih in benzene.dihedrals if not dih.improper]) == 12
->>>>>>> 1f66b7a6
+    assert len([dih for dih in benzene.dihedrals if not dih.improper]) == 12